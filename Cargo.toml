--- conflicted
+++ resolved
@@ -1,10 +1,6 @@
 [package]
 name = "zenith"
-<<<<<<< HEAD
-version = "0.7.4"
-=======
 version = "0.7.5"
->>>>>>> d9db541c
 authors = ["Benjamin Vaisvil"]
 edition = "2018"
 
